import pytest

from stanza.device import Device
from stanza.exceptions import DeviceError
from stanza.models import (
    GPIO,
    ContactType,
    DeviceConfig,
    DeviceGroup,
    GateType,
    GPIOType,
    PadType,
)
from stanza.utils import generate_channel_configs
from tests.conftest import (
    MockControlInstrument,
    MockMeasurementInstrument,
    make_contact,
    make_gate,
    standard_instrument_configs,
)


def get_gates(configs):
    """Extract gate names from channel configs."""
    return [name for name, config in configs.items() if config.pad_type == PadType.GATE]


def get_contacts(configs):
    """Extract contact names from channel configs."""
    return [
        name for name, config in configs.items() if config.pad_type == PadType.CONTACT
    ]


def get_gpios(configs):
    """Extract GPIO names from channel configs."""
    return [name for name, config in configs.items() if config.pad_type == PadType.GPIO]


@pytest.fixture
def create_device():
    """Fixture that returns a function to create a Device from a DeviceConfig."""

    def _create_device(
        device_config: DeviceConfig,
        control_instrument: MockControlInstrument | None = None,
        measurement_instrument: MockMeasurementInstrument | None = None,
    ) -> Device:
        """Create a Device instance from a DeviceConfig."""
        channel_configs = generate_channel_configs(device_config)
        return Device(
            name=device_config.name,
            device_config=device_config,
            channel_configs=channel_configs,
            control_instrument=control_instrument or MockControlInstrument(),
            measurement_instrument=measurement_instrument
            or MockMeasurementInstrument(),
        )

    return _create_device


def make_gpio(
    gpio_type: GPIOType = GPIOType.INPUT,
    control_channel: int | None = None,
    measure_channel: int | None = None,
    v_lower_bound: float = -5.0,
    v_upper_bound: float = 5.0,
) -> GPIO:
    """Helper function to create GPIO instances with common defaults."""
    return GPIO(
        type=gpio_type,
        control_channel=control_channel,
        measure_channel=measure_channel,
        v_lower_bound=v_lower_bound,
        v_upper_bound=v_upper_bound,
    )


def test_device_filter_by_group_basic(create_device):
    """Test basic device filtering by group."""
    device_config = DeviceConfig(
        name="test_device",
        gates={
            "G1": make_gate(GateType.PLUNGER, control_channel=1),
            "G2": make_gate(GateType.BARRIER, control_channel=2),
            "G3": make_gate(GateType.PLUNGER, control_channel=3),
        },
        contacts={
            "IN": make_contact(ContactType.SOURCE, measure_channel=1),
            "OUT": make_contact(ContactType.DRAIN, measure_channel=2),
        },
        groups={
            "control": DeviceGroup(gates=["G1", "G2"], contacts=["IN"]),
            "sensor": DeviceGroup(gates=["G3"], contacts=["OUT"]),
        },
        routines=[],
        instruments=standard_instrument_configs(),
    )

    device = create_device(device_config)

    # Filter by control group
    control_configs = device.filter_by_group("control")
    assert set(get_gates(control_configs)) == {"G1", "G2"}
    assert set(get_contacts(control_configs)) == {"IN"}

    # Filter by sensor group
    sensor_configs = device.filter_by_group("sensor")
    assert set(get_gates(sensor_configs)) == {"G3"}
    assert set(get_contacts(sensor_configs)) == {"OUT"}


def test_device_filter_by_group_unknown_group(create_device):
    """Test that filtering by unknown group raises error."""
    device_config = DeviceConfig(
        name="test_device",
        gates={"G1": make_gate(GateType.PLUNGER, control_channel=1)},
        contacts={},
        groups={"control": DeviceGroup(gates=["G1"])},
        routines=[],
        instruments=standard_instrument_configs(),
    )

    device = create_device(device_config)

    # Try to filter by unknown group
    with pytest.raises(DeviceError, match="Group 'unknown' not found"):
        device.filter_by_group("unknown")


<<<<<<< HEAD
def test_device_get_shared_gates(create_device):
    """Test getting list of shared gates."""
=======
def test_device_filter_by_group_shares_instruments(create_device):
    """Test that filtered devices share the same instrument instances."""
>>>>>>> 8251bfc5
    device_config = DeviceConfig(
        name="test_device",
        gates={
            "G1": make_gate(GateType.PLUNGER, control_channel=1),
            "G2": make_gate(GateType.BARRIER, control_channel=2),
<<<<<<< HEAD
            "RES1": make_gate(GateType.RESERVOIR, control_channel=3),
            "RES2": make_gate(GateType.RESERVOIR, control_channel=4),
        },
        contacts={},
        groups={
            "control": DeviceGroup(gates=["G1", "RES1", "RES2"]),
            "sensor": DeviceGroup(gates=["G2", "RES1", "RES2"]),
=======
        },
        contacts={},
        groups={
            "control": DeviceGroup(gates=["G1"]),
            "sensor": DeviceGroup(gates=["G2"]),
>>>>>>> 8251bfc5
        },
        routines=[],
        instruments=standard_instrument_configs(),
    )

<<<<<<< HEAD
    device = create_device(device_config)

    # Check shared gates
    shared_gates = device.get_shared_gates()
    assert set(shared_gates) == {"RES1", "RES2"}


def test_device_get_other_group_gates(create_device):
    """Test getting gates from other groups (excluding shared)."""
    device_config = DeviceConfig(
        name="test_device",
        gates={
            "G1": make_gate(GateType.PLUNGER, control_channel=1),
            "G2": make_gate(GateType.BARRIER, control_channel=2),
            "G3": make_gate(GateType.PLUNGER, control_channel=3),
            "RES1": make_gate(GateType.RESERVOIR, control_channel=4),
        },
        contacts={},
        groups={
            "control": DeviceGroup(gates=["G1", "G2", "RES1"]),
            "sensor": DeviceGroup(gates=["G3", "RES1"]),
        },
        routines=[],
        instruments=standard_instrument_configs(),
    )

    device = create_device(device_config)

    # Get gates from other groups (not in control, not shared)
    other_gates = device.get_other_group_gates("control")
    # Should get G3 (from sensor group), but NOT RES1 (shared)
    assert set(other_gates) == {"G3"}

    # Get gates from other groups (not in sensor, not shared)
    other_gates = device.get_other_group_gates("sensor")
    # Should get G1, G2 (from control group), but NOT RES1 (shared)
    assert set(other_gates) == {"G1", "G2"}
=======
    control_inst = MockControlInstrument()
    measure_inst = MockMeasurementInstrument()

    device = create_device(device_config, control_inst, measure_inst)

    # Filter by groups
    control_device = device.filter_by_group("control")
    sensor_device = device.filter_by_group("sensor")

    # Check that instruments are shared (same instance)
    assert control_device.control_instrument is control_inst
    assert control_device.measurement_instrument is measure_inst
    assert sensor_device.control_instrument is control_inst
    assert sensor_device.measurement_instrument is measure_inst
>>>>>>> 8251bfc5


class TestConditionalFiltering:
    """Tests for conditional filtering of GPIOs and contacts."""

    def test_group_with_omitted_gpios_includes_all_device_gpios(self, create_device):
        """Test that when gpios are omitted from group, ALL device GPIOs are included."""
        device_config = DeviceConfig(
            name="test_device",
            gates={
                "G1": make_gate(GateType.PLUNGER, control_channel=1),
                "G2": make_gate(GateType.BARRIER, control_channel=2),
            },
            contacts={
                "IN": make_contact(ContactType.SOURCE, measure_channel=1),
                "OUT": make_contact(ContactType.DRAIN, measure_channel=2),
            },
            gpios={
                "A0": make_gpio(GPIOType.INPUT, control_channel=10),
                "A1": make_gpio(GPIOType.INPUT, control_channel=11),
                "A2": make_gpio(GPIOType.INPUT, control_channel=12),
                "VDD": make_gpio(GPIOType.INPUT, control_channel=13),
            },
            groups={
                # Group doesn't specify gpios - should get ALL gpios
                "control": DeviceGroup(gates=["G1"], contacts=["IN"]),
            },
            routines=[],
            instruments=standard_instrument_configs(),
        )

        device = create_device(device_config)

        # Filter by control group
        filtered_configs = device.filter_by_group("control")

        # Should include only specified gates and contacts
        assert set(get_gates(filtered_configs)) == {"G1"}
        assert set(get_contacts(filtered_configs)) == {"IN"}

        # Should include ALL device GPIOs (not specified, so all included)
        assert set(get_gpios(filtered_configs)) == {"A0", "A1", "A2", "VDD"}

    def test_group_with_omitted_contacts_includes_all_device_contacts(
        self, create_device
    ):
        """Test that when contacts are omitted from group, ALL device contacts are included."""
        device_config = DeviceConfig(
            name="test_device",
            gates={
                "G1": make_gate(GateType.PLUNGER, control_channel=1),
                "G2": make_gate(GateType.BARRIER, control_channel=2),
            },
            contacts={
                "IN_A": make_contact(ContactType.SOURCE, measure_channel=1),
                "OUT_A": make_contact(ContactType.DRAIN, measure_channel=2),
                "OUT_B": make_contact(ContactType.DRAIN, measure_channel=3),
            },
            gpios={
                "VDD": make_gpio(GPIOType.INPUT, control_channel=10),
            },
            groups={
                # Group doesn't specify contacts - should get ALL contacts
                "control": DeviceGroup(gates=["G1"], gpios=["VDD"]),
            },
            routines=[],
            instruments=standard_instrument_configs(),
        )

        device = create_device(device_config)

        # Filter by control group
        filtered_configs = device.filter_by_group("control")

        # Should include only specified gates and gpios
        assert set(get_gates(filtered_configs)) == {"G1"}
        assert set(get_gpios(filtered_configs)) == {"VDD"}

        # Should include ALL device contacts (not specified, so all included)
        assert set(get_contacts(filtered_configs)) == {"IN_A", "OUT_A", "OUT_B"}

    def test_group_with_explicit_gpios_includes_only_specified(self, create_device):
        """Test that when gpios are explicitly specified, ONLY those are included."""
        device_config = DeviceConfig(
            name="test_device",
            gates={
                "G1": make_gate(GateType.PLUNGER, control_channel=1),
            },
            contacts={
                "IN": make_contact(ContactType.SOURCE, measure_channel=1),
            },
            gpios={
                "A0": make_gpio(GPIOType.INPUT, control_channel=10),
                "A1": make_gpio(GPIOType.INPUT, control_channel=11),
                "A2": make_gpio(GPIOType.INPUT, control_channel=12),
                "VDD": make_gpio(GPIOType.INPUT, control_channel=13),
                "VSS": make_gpio(GPIOType.INPUT, control_channel=14),
            },
            groups={
                # Group explicitly specifies only A0 and VDD
                "control": DeviceGroup(
                    gates=["G1"], contacts=["IN"], gpios=["A0", "VDD"]
                ),
            },
            routines=[],
            instruments=standard_instrument_configs(),
        )

        device = create_device(device_config)

        # Filter by control group
        filtered_configs = device.filter_by_group("control")

        # Should include only specified elements
        assert set(get_gates(filtered_configs)) == {"G1"}
        assert set(get_contacts(filtered_configs)) == {"IN"}
        assert set(get_gpios(filtered_configs)) == {"A0", "VDD"}  # Only specified ones

        # Should NOT include A1, A2, VSS
        gpios = get_gpios(filtered_configs)
        assert "A1" not in gpios
        assert "A2" not in gpios
        assert "VSS" not in gpios

    def test_group_with_explicit_contacts_includes_only_specified(self, create_device):
        """Test that when contacts are explicitly specified, ONLY those are included."""
        device_config = DeviceConfig(
            name="test_device",
            gates={
                "G1": make_gate(GateType.PLUNGER, control_channel=1),
            },
            contacts={
                "IN_A": make_contact(ContactType.SOURCE, measure_channel=1),
                "OUT_A": make_contact(ContactType.DRAIN, measure_channel=2),
                "OUT_B": make_contact(ContactType.DRAIN, measure_channel=3),
            },
            gpios={
                "VDD": make_gpio(GPIOType.INPUT, control_channel=10),
            },
            groups={
                # Group explicitly specifies only IN_A and OUT_A
                "control": DeviceGroup(
                    gates=["G1"], contacts=["IN_A", "OUT_A"], gpios=["VDD"]
                ),
            },
            routines=[],
            instruments=standard_instrument_configs(),
        )

        device = create_device(device_config)

        # Filter by control group
        filtered_configs = device.filter_by_group("control")

        # Should include only specified elements
        assert set(get_gates(filtered_configs)) == {"G1"}
        assert set(get_contacts(filtered_configs)) == {
            "IN_A",
            "OUT_A",
        }  # Only specified ones
        assert set(get_gpios(filtered_configs)) == {"VDD"}

        # Should NOT include OUT_B
        contacts = get_contacts(filtered_configs)
        assert "OUT_B" not in contacts

    def test_group_with_empty_contacts_and_gpios_includes_none(self, create_device):
        """Test that when contacts and gpios are explicitly empty lists, NONE are included."""
        device_config = DeviceConfig(
            name="test_device",
            gates={
                "G1": make_gate(GateType.PLUNGER, control_channel=1),
                "G2": make_gate(GateType.BARRIER, control_channel=2),
            },
            contacts={
                "IN": make_contact(ContactType.SOURCE, measure_channel=1),
                "OUT_A": make_contact(ContactType.DRAIN, measure_channel=2),
                "OUT_B": make_contact(ContactType.DRAIN, measure_channel=3),
            },
            gpios={
                "VDD": make_gpio(GPIOType.INPUT, control_channel=10),
                "VSS": make_gpio(GPIOType.INPUT, control_channel=11),
                "A0": make_gpio(GPIOType.INPUT, control_channel=12),
            },
            groups={
                # Group explicitly specifies empty lists for contacts and gpios
                "control": DeviceGroup(gates=["G1", "G2"], contacts=[], gpios=[]),
            },
            routines=[],
            instruments=standard_instrument_configs(),
        )

        device = create_device(device_config)

        # Filter by control group
        filtered_configs = device.filter_by_group("control")

        # Should include specified gates
        assert set(get_gates(filtered_configs)) == {"G1", "G2"}

        # Should NOT include any contacts (empty list specified)
        contacts = get_contacts(filtered_configs)
        assert len(contacts) == 0
        assert "IN" not in contacts
        assert "OUT_A" not in contacts
        assert "OUT_B" not in contacts

        # Should NOT include any gpios (empty list specified)
        gpios = get_gpios(filtered_configs)
        assert len(gpios) == 0
        assert "VDD" not in gpios
        assert "VSS" not in gpios
        assert "A0" not in gpios

    def test_mixed_groups_different_filtering_behavior(self, create_device):
        """Test mixed scenario: one group with explicit gpios, one without."""
        device_config = DeviceConfig(
            name="test_device",
            gates={
                "G1": make_gate(GateType.PLUNGER, control_channel=1),
                "G2": make_gate(GateType.BARRIER, control_channel=2),
            },
            contacts={
                "IN": make_contact(ContactType.SOURCE, measure_channel=1),
                "OUT_A": make_contact(ContactType.DRAIN, measure_channel=2),
                "OUT_B": make_contact(ContactType.DRAIN, measure_channel=3),
            },
            gpios={
                "A0": make_gpio(GPIOType.INPUT, control_channel=10),
                "A1": make_gpio(GPIOType.INPUT, control_channel=11),
                "VDD": make_gpio(GPIOType.INPUT, control_channel=12),
                "VSS": make_gpio(GPIOType.INPUT, control_channel=13),
            },
            groups={
                # control: explicit gpios (only VDD), omits contacts (gets all)
                "control": DeviceGroup(gates=["G1"], gpios=["VDD"]),
                # sensor: omits gpios (gets all), explicit contacts (only OUT_B)
                "sensor": DeviceGroup(gates=["G2"], contacts=["OUT_B"]),
            },
            routines=[],
            instruments=standard_instrument_configs(),
        )

        device = create_device(device_config)

        # Filter by control group
        control_configs = device.filter_by_group("control")
        assert set(get_gates(control_configs)) == {"G1"}
        assert set(get_gpios(control_configs)) == {"VDD"}  # Only specified
        assert set(get_contacts(control_configs)) == {
            "IN",
            "OUT_A",
            "OUT_B",
        }  # All (omitted)

        # Filter by sensor group
        sensor_configs = device.filter_by_group("sensor")
        assert set(get_gates(sensor_configs)) == {"G2"}
        assert set(get_gpios(sensor_configs)) == {
            "A0",
            "A1",
            "VDD",
            "VSS",
        }  # All (omitted)
        assert set(get_contacts(sensor_configs)) == {"OUT_B"}  # Only specified

    def test_gates_always_filter_explicitly(self, create_device):
        """Test that gates ALWAYS filter explicitly regardless of omission."""
        device_config = DeviceConfig(
            name="test_device",
            gates={
                "G1": make_gate(GateType.PLUNGER, control_channel=1),
                "G2": make_gate(GateType.BARRIER, control_channel=2),
                "G3": make_gate(GateType.PLUNGER, control_channel=3),
            },
            contacts={
                "IN": make_contact(ContactType.SOURCE, measure_channel=1),
            },
            gpios={
                "VDD": make_gpio(GPIOType.INPUT, control_channel=10),
            },
            groups={
                # Group specifies only G1 and G2 - should NOT get G3
                "control": DeviceGroup(gates=["G1", "G2"]),
            },
            routines=[],
            instruments=standard_instrument_configs(),
        )

        device = create_device(device_config)

        # Filter by control group
        filtered_configs = device.filter_by_group("control")

        # Should include ONLY specified gates
        gates = get_gates(filtered_configs)
        assert set(gates) == {"G1", "G2"}
        assert "G3" not in gates

        # Contacts and GPIOs should include all (omitted from group)
        assert set(get_contacts(filtered_configs)) == {"IN"}
        assert set(get_gpios(filtered_configs)) == {"VDD"}

    def test_gpios_can_be_explicitly_shared_between_groups(self, create_device):
        """Test that GPIOs can be explicitly listed in multiple groups (like contacts)."""
        device_config = DeviceConfig(
            name="test_device",
            gates={
                "G1": make_gate(GateType.PLUNGER, control_channel=1),
                "G2": make_gate(GateType.BARRIER, control_channel=2),
            },
            contacts={
                "IN": make_contact(ContactType.SOURCE, measure_channel=1),
            },
            gpios={
                "VDD": make_gpio(GPIOType.INPUT, control_channel=10),
                "VSS": make_gpio(GPIOType.INPUT, control_channel=11),
                "A0": make_gpio(GPIOType.INPUT, control_channel=12),
            },
            groups={
                # Both groups explicitly list VDD and VSS (shared infrastructure)
                "control": DeviceGroup(gates=["G1"], gpios=["VDD", "VSS"]),
                "sensor": DeviceGroup(gates=["G2"], gpios=["VDD", "VSS", "A0"]),
            },
            routines=[],
            instruments=standard_instrument_configs(),
        )

        device = create_device(device_config)

        # Filter by control group
        control_configs = device.filter_by_group("control")
        assert set(get_gates(control_configs)) == {"G1"}
        control_gpios = get_gpios(control_configs)
        assert set(control_gpios) == {"VDD", "VSS"}  # Shared GPIOs
        assert "A0" not in control_gpios

        # Filter by sensor group
        sensor_configs = device.filter_by_group("sensor")
        assert set(get_gates(sensor_configs)) == {"G2"}
        assert set(get_gpios(sensor_configs)) == {"VDD", "VSS", "A0"}

    def test_non_reservoir_gates_cannot_be_shared(self):
        """Test that non-RESERVOIR gates cannot be explicitly shared between groups."""
        with pytest.raises(
            ValueError,
            match="Gate 'G1' is assigned to multiple groups: control, sensor",
        ):
            DeviceConfig(
                name="test_device",
                gates={
                    "G1": make_gate(GateType.PLUNGER, control_channel=1),
                    "G2": make_gate(GateType.BARRIER, control_channel=2),
                },
                contacts={},
                groups={
                    "control": DeviceGroup(gates=["G1"]),
                    "sensor": DeviceGroup(
                        gates=["G1", "G2"]
                    ),  # G1 is shared - not allowed
                },
                routines=[],
                instruments=standard_instrument_configs(),
            )

    def test_reservoir_gates_can_be_shared(self, create_device):
        """Test that RESERVOIR gates can be explicitly shared between groups."""
        device_config = DeviceConfig(
            name="test_device",
            gates={
                "G1": make_gate(GateType.PLUNGER, control_channel=1),
                "G2": make_gate(GateType.BARRIER, control_channel=2),
                "RES1": make_gate(GateType.RESERVOIR, control_channel=3),
            },
            contacts={},
            groups={
                "control": DeviceGroup(gates=["G1", "RES1"]),
                "sensor": DeviceGroup(gates=["G2", "RES1"]),  # RES1 is shared - allowed
            },
            routines=[],
            instruments=standard_instrument_configs(),
        )

        device = create_device(device_config)

        # Filter by control group
        control_configs = device.filter_by_group("control")
        assert set(get_gates(control_configs)) == {"G1", "RES1"}

        # Filter by sensor group
        sensor_configs = device.filter_by_group("sensor")
        assert set(get_gates(sensor_configs)) == {"G2", "RES1"}

    def test_contacts_can_be_explicitly_shared_between_groups(self, create_device):
        """Test that contacts can be explicitly listed in multiple groups."""
        device_config = DeviceConfig(
            name="test_device",
            gates={
                "G1": make_gate(GateType.PLUNGER, control_channel=1),
                "G2": make_gate(GateType.BARRIER, control_channel=2),
            },
            contacts={
                "IN": make_contact(ContactType.SOURCE, measure_channel=1),
                "OUT_A": make_contact(ContactType.DRAIN, measure_channel=2),
                "OUT_B": make_contact(ContactType.DRAIN, measure_channel=3),
            },
            gpios={},
            groups={
                # Both groups explicitly list IN (shared source contact)
                "control": DeviceGroup(gates=["G1"], contacts=["IN", "OUT_A"]),
                "sensor": DeviceGroup(gates=["G2"], contacts=["IN", "OUT_B"]),
            },
            routines=[],
            instruments=standard_instrument_configs(),
        )

        device = create_device(device_config)

        # Filter by control group
        control_configs = device.filter_by_group("control")
        assert set(get_gates(control_configs)) == {"G1"}
        assert set(get_contacts(control_configs)) == {"IN", "OUT_A"}

        # Filter by sensor group
        sensor_configs = device.filter_by_group("sensor")
        assert set(get_gates(sensor_configs)) == {"G2"}
        assert set(get_contacts(sensor_configs)) == {"IN", "OUT_B"}<|MERGE_RESOLUTION|>--- conflicted
+++ resolved
@@ -130,77 +130,23 @@
         device.filter_by_group("unknown")
 
 
-<<<<<<< HEAD
-def test_device_get_shared_gates(create_device):
-    """Test getting list of shared gates."""
-=======
 def test_device_filter_by_group_shares_instruments(create_device):
     """Test that filtered devices share the same instrument instances."""
->>>>>>> 8251bfc5
     device_config = DeviceConfig(
         name="test_device",
         gates={
             "G1": make_gate(GateType.PLUNGER, control_channel=1),
             "G2": make_gate(GateType.BARRIER, control_channel=2),
-<<<<<<< HEAD
-            "RES1": make_gate(GateType.RESERVOIR, control_channel=3),
-            "RES2": make_gate(GateType.RESERVOIR, control_channel=4),
-        },
-        contacts={},
-        groups={
-            "control": DeviceGroup(gates=["G1", "RES1", "RES2"]),
-            "sensor": DeviceGroup(gates=["G2", "RES1", "RES2"]),
-=======
         },
         contacts={},
         groups={
             "control": DeviceGroup(gates=["G1"]),
             "sensor": DeviceGroup(gates=["G2"]),
->>>>>>> 8251bfc5
         },
         routines=[],
         instruments=standard_instrument_configs(),
     )
 
-<<<<<<< HEAD
-    device = create_device(device_config)
-
-    # Check shared gates
-    shared_gates = device.get_shared_gates()
-    assert set(shared_gates) == {"RES1", "RES2"}
-
-
-def test_device_get_other_group_gates(create_device):
-    """Test getting gates from other groups (excluding shared)."""
-    device_config = DeviceConfig(
-        name="test_device",
-        gates={
-            "G1": make_gate(GateType.PLUNGER, control_channel=1),
-            "G2": make_gate(GateType.BARRIER, control_channel=2),
-            "G3": make_gate(GateType.PLUNGER, control_channel=3),
-            "RES1": make_gate(GateType.RESERVOIR, control_channel=4),
-        },
-        contacts={},
-        groups={
-            "control": DeviceGroup(gates=["G1", "G2", "RES1"]),
-            "sensor": DeviceGroup(gates=["G3", "RES1"]),
-        },
-        routines=[],
-        instruments=standard_instrument_configs(),
-    )
-
-    device = create_device(device_config)
-
-    # Get gates from other groups (not in control, not shared)
-    other_gates = device.get_other_group_gates("control")
-    # Should get G3 (from sensor group), but NOT RES1 (shared)
-    assert set(other_gates) == {"G3"}
-
-    # Get gates from other groups (not in sensor, not shared)
-    other_gates = device.get_other_group_gates("sensor")
-    # Should get G1, G2 (from control group), but NOT RES1 (shared)
-    assert set(other_gates) == {"G1", "G2"}
-=======
     control_inst = MockControlInstrument()
     measure_inst = MockMeasurementInstrument()
 
@@ -215,7 +161,6 @@
     assert control_device.measurement_instrument is measure_inst
     assert sensor_device.control_instrument is control_inst
     assert sensor_device.measurement_instrument is measure_inst
->>>>>>> 8251bfc5
 
 
 class TestConditionalFiltering:
